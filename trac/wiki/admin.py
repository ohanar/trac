# -*- coding: utf-8 -*-
#
# Copyright (C) 2008 Edgewall Software
# All rights reserved.
#
# This software is licensed as described in the file COPYING, which
# you should have received as part of this distribution. The terms
# are also available at http://trac.edgewall.com/license.html.
#
# This software consists of voluntary contributions made by many
# individuals. For the exact contribution history, see the revision
# history and logs, available at http://trac.edgewall.org/.

from __future__ import with_statement

from datetime import datetime
import os.path
import pkg_resources
import sys

from trac.admin import *
from trac.core import *
from trac.wiki import model
from trac.wiki.api import WikiSystem
from trac.util import read_file
from trac.util.datefmt import format_datetime, from_utimestamp, \
                              to_utimestamp, utc
from trac.util.text import to_unicode, unicode_quote, unicode_unquote, \
                           print_table, printout
from trac.util.translation import _


class WikiAdmin(Component):
    """trac-admin command provider for wiki administration."""

    implements(IAdminCommandProvider)

    # IAdminCommandProvider methods
    
    def get_admin_commands(self):
        yield ('wiki list', '',
               'List wiki pages',
               None, self._do_list)
        yield ('wiki rename', '<page> <new_name>',
               'Rename wiki page',
               self._complete_page, self._do_rename)
        yield ('wiki remove', '<page>',
               'Remove wiki page',
               self._complete_page, self._do_remove)
        yield ('wiki export', '<page> [file]',
               'Export wiki page to file or stdout',
               self._complete_import_export, self._do_export)
        yield ('wiki import', '<page> [file]',
               'Import wiki page from file or stdin',
               self._complete_import_export, self._do_import)
        yield ('wiki dump', '<directory> [page] [...]',
               """Export wiki pages to files named by title
               
               Individual wiki page names can be specified after the directory.
               A name ending with a * means that all wiki pages starting with
               that prefix should be dumped. If no name is specified, all wiki
               pages are dumped.""",
               self._complete_dump, self._do_dump)
        yield ('wiki load', '<path> [...]',
               """Import wiki pages from files
               
               If a given path is a file, it is imported as a page with the
               name of the file. If a path is a directory, all files in that
               directory are imported.""",
               self._complete_load_replace, self._do_load)
        yield ('wiki replace', '<path> [...]',
               """Replace the content of wiki pages from files (DANGEROUS!)
               
               This command replaces the content of the last version of one
               or more wiki pages with new content. The previous content is
               lost, and no new entry is created in the page history. The
               metadata of the page (time, author) is not changed either.
               
               If a given path is a file, it is imported as a page with the
               name of the file. If a path is a directory, all files in that
               directory are imported.
               
               WARNING: This operation results in the loss of the previous
               content and cannot be undone. It may be advisable to backup
               the current content using "wiki dump" beforehand.""",
               self._complete_load_replace, self._do_replace)
        yield ('wiki upgrade', '',
               'Upgrade default wiki pages to current version',
               None, self._do_upgrade)
    
    def get_wiki_list(self):
        return list(WikiSystem(self.env).get_pages())
    
    def export_page(self, page, filename, cursor=None):
<<<<<<< HEAD
        """
        :since 0.13: the `cursor` parameter is no longer needed and will be
        removed in version 0.14
        """
        for text, in self.env.db_query("""
                SELECT text FROM wiki WHERE name=%s
                ORDER BY version DESC LIMIT 1
                """, (page,)):
            if not filename:
                printout(text)
            else:
                if os.path.isfile(filename):
                    raise AdminCommandError(_("File '%(name)s' exists",
                                              name=filename))
                f = open(filename, 'w')
                try:
                    f.write(text.encode('utf-8'))
                finally:
                    f.close()
=======
        if cursor is None:
            db = self.env.get_db_cnx()
            cursor = db.cursor()
        cursor.execute("SELECT text FROM wiki WHERE name=%s "
                       "ORDER BY version DESC LIMIT 1", (page,))
        for text, in cursor:
            break
        else:
            raise AdminCommandError(_("Page '%(page)s' not found", page=page))
        if not filename:
            printout(text)
        else:
            if os.path.isfile(filename):
                raise AdminCommandError(_("File '%(name)s' exists",
                                          name=filename))
            f = open(filename, 'w')
            try:
                f.write(text.encode('utf-8'))
            finally:
                f.close()
>>>>>>> bd035a0f
    
    def import_page(self, filename, title, create_only=[],
                    replace=False):
        if filename:
            if not os.path.isfile(filename):
                raise AdminCommandError(_("'%(name)s' is not a file",
                                          name=filename))
            data = read_file(filename)
        else:
            data = sys.stdin.read()
        data = to_unicode(data, 'utf-8')

        with self.env.db_transaction as db:
            # Make sure we don't insert the exact same page twice
            old = db("""SELECT text FROM wiki WHERE name=%s
                        ORDER BY version DESC LIMIT 1
                        """, (title,))
            if old and title in create_only:
                printout(_("  %(title)s already exists", title=title))
                return False
            if old and data == old[0][0]:
                printout(_("  %(title)s is already up to date", title=title))
                return False
        
            if replace and old:
                db("""UPDATE wiki SET text=%s
                      WHERE name=%s
                        AND version=(SELECT max(version) FROM wiki
                                     WHERE name=%s)
                      """, (data, title, title))
            else:
                db("""INSERT INTO wiki(version, name, time, author, ipnr, text) 
                      SELECT 1 + COALESCE(max(version), 0), %s, %s, 'trac',
                             '127.0.0.1', %s FROM wiki WHERE name=%s
                      """, (title, to_utimestamp(datetime.now(utc)), data,
                            title))
            if not old:
                del WikiSystem(self.env).pages
        return True

    def load_pages(self, dir, ignore=[], create_only=[], replace=False):
        with self.env.db_transaction:
            for page in os.listdir(dir):
                if page in ignore:
                    continue
                filename = os.path.join(dir, page)
                page = unicode_unquote(page.encode('utf-8'))
                if os.path.isfile(filename):
                    if self.import_page(filename, page, create_only, replace):
                        printout(_("  %(page)s imported from %(filename)s",
                                   filename=filename, page=page))
    
    def _complete_page(self, args):
        if len(args) == 1:
            return self.get_wiki_list()
    
    def _complete_import_export(self, args):
        if len(args) == 1:
            return self.get_wiki_list()
        elif len(args) == 2:
            return get_dir_list(args[-1])
    
    def _complete_dump(self, args):
        if len(args) == 1:
            return get_dir_list(args[-1], dirs_only=True)
        elif len(args) >= 2:
            return self.get_wiki_list()
    
    def _complete_load_replace(self, args):
        if len(args) >= 1:
            return get_dir_list(args[-1])
    
    def _do_list(self):
        print_table([(title, int(edits), 
                      format_datetime(from_utimestamp(r[2]),
                                      console_datetime_format))
                     for title, edits in self.env.db_query("""
                        SELECT name, max(version), max(time)
                        FROM wiki GROUP BY name ORDER BY name""")
                     ],
                     [_("Title"), _("Edits"), _("Modified")])
    
    def _do_rename(self, name, new_name):
        if new_name == name:
            return
        if not new_name:
            raise AdminCommandError(_("A new name is mandatory for a rename."))
        with self.env.db_transaction:
            if model.WikiPage(self.env, new_name).exists:
                raise AdminCommandError(_("The page %(name)s already exists.",
                                          name=new_name))
            page = model.WikiPage(self.env, name)
            page.rename(new_name)

    def _do_remove(self, name):
        with self.env.db_transaction:
            if name.endswith('*'):
                pages = list(WikiSystem(self.env).get_pages(name.rstrip('*')
                                                            or None))
                for p in pages:
                    page = model.WikiPage(self.env, p)
                    page.delete()
                print_table(((p,) for p in pages), [_('Deleted pages')])
            else:
                page = model.WikiPage(self.env, name)
                page.delete()
    
    def _do_export(self, page, filename=None):
        self.export_page(page, filename)
    
    def _do_import(self, page, filename=None):
        self.import_page(filename, page)
    
    def _do_dump(self, directory, *names):
        if not names:
            names = ['*']
        pages = self.get_wiki_list()
        if not os.path.isdir(directory):
            if not os.path.exists(directory):
                os.mkdir(directory)
            else:
                raise AdminCommandError(_("'%(name)s' is not a directory",
                                          name=directory))
        for p in pages:
            if any(p == name or (name.endswith('*')
                                 and p.startswith(name[:-1]))
                   for name in names):
                dst = os.path.join(directory, unicode_quote(p, ''))
                printout(' %s => %s' % (p, dst))
                self.export_page(p, dst)
    
    def _load_or_replace(self, paths, replace):
        with self.env.db_transaction:
            for path in paths:
                if os.path.isdir(path):
                    self.load_pages(path, replace=replace)
                else:
                    page = os.path.basename(path)
                    page = unicode_unquote(page.encode('utf-8'))
                    if self.import_page(path, page, replace=replace):
                        printout(_("  %(page)s imported from %(filename)s",
                                   filename=path, page=page))
    
    def _do_load(self, *paths):
        self._load_or_replace(paths, replace=False)
    
    def _do_replace(self, *paths):
        self._load_or_replace(paths, replace=True)
    
    def _do_upgrade(self):
        self.load_pages(pkg_resources.resource_filename('trac.wiki',
                                                        'default-pages'),
                        ignore=['WikiStart', 'checkwiki.py'],
                        create_only=['InterMapTxt'])<|MERGE_RESOLUTION|>--- conflicted
+++ resolved
@@ -92,7 +92,6 @@
         return list(WikiSystem(self.env).get_pages())
     
     def export_page(self, page, filename, cursor=None):
-<<<<<<< HEAD
         """
         :since 0.13: the `cursor` parameter is no longer needed and will be
         removed in version 0.14
@@ -112,28 +111,9 @@
                     f.write(text.encode('utf-8'))
                 finally:
                     f.close()
-=======
-        if cursor is None:
-            db = self.env.get_db_cnx()
-            cursor = db.cursor()
-        cursor.execute("SELECT text FROM wiki WHERE name=%s "
-                       "ORDER BY version DESC LIMIT 1", (page,))
-        for text, in cursor:
             break
         else:
             raise AdminCommandError(_("Page '%(page)s' not found", page=page))
-        if not filename:
-            printout(text)
-        else:
-            if os.path.isfile(filename):
-                raise AdminCommandError(_("File '%(name)s' exists",
-                                          name=filename))
-            f = open(filename, 'w')
-            try:
-                f.write(text.encode('utf-8'))
-            finally:
-                f.close()
->>>>>>> bd035a0f
     
     def import_page(self, filename, title, create_only=[],
                     replace=False):
