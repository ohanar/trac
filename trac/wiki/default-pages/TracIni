= The Trac Configuration File =

[[TracGuideToc]]

Trac configuration is done by editing the '''`trac.ini`''' config file, located in `<projectenv>/conf/trac.ini`.  Changes to the configuration are usually reflected immediately, though changes to the `[components]` or `[logging]` sections will require restarting the web server. You may also need to restart the web server after creating a global configuration file when none was previously present.

The `trac.ini` configuration file should be writable by the web server, as Trac currently relies on the possibility to trigger a complete environment reload to flush its caches.

== Global Configuration ==

In versions prior to 0.11, the global configuration was by default located in `$prefix/share/trac/conf/trac.ini` or /etc/trac/trac.ini, depending on the distribution. If you're upgrading, you may want to specify that file to inherit from.  Literally, when you're upgrading to 0.11, you have to add an `[inherit]` section to your project's `trac.ini` file. Additionally, you have to move your customized templates and common images from `$prefix/share/trac/...` to the new location.

Global options will be merged with the environment-specific options, where local options override global options. The options file is specified as follows:
{{{
[inherit]
file = /path/to/global/trac.ini
}}}
Multiple files can be specified using a comma-separated list.

Note that you can also specify a global option file when creating a new project,  by adding the option `--inherit=/path/to/global/trac.ini` to [TracAdmin#initenv trac-admin]'s `initenv` command.  If you do not do this but nevertheless intend to use a global option file with your new environment, you will have to go through the newly generated `conf/trac.ini` file and delete the entries that will otherwise override those set in the global file.

There are two more entries in the [[#inherit-section| [inherit] ]] section, `templates_dir` for sharing global templates and `plugins_dir`, for sharing plugins. Those entries can themselves be specified in the shared configuration file, and in fact, configuration files can even be chained if you specify another `[inherit] file` there.

Note that the templates found in the `templates/` directory of the TracEnvironment have precedence over those found in `[inherit] templates_dir`. In turn, the latter have precedence over the installed templates, so be careful about what you put there, notably if you override a default template be sure to refresh your modifications when you upgrade to a new version of Trac (the preferred way to perform TracInterfaceCustomization being still to write a custom plugin doing an appropriate `ITemplateStreamFilter` transformation).

== Reference for settings

<<<<<<< HEAD
This is a brief reference of available configuration options, and their default values.
=======
This is a brief reference of available configuration options, and their default settings.
>>>>>>> 5039239f

 ''Note that the [bitten], [spam-filter] and [vote] sections below are added by plugins enabled on this Trac, and therefore won't be part of a default installation.''

[[TracIni]]

== Reference for special sections
[[PageOutline(3,,inline)]]

=== [components] === #components-section
This section is used to enable or disable components provided by plugins, as well as by Trac itself. The component to enable/disable is specified via the name of the option. Whether its enabled is determined by the option value; setting the value to `enabled` or `on` will enable the component, any other value (typically `disabled` or `off`) will disable the component.

The option name is either the fully qualified name of the components or the module/package prefix of the component. The former enables/disables a specific component, while the latter enables/disables any component in the specified package/module.

Consider the following configuration snippet:
{{{
[components]
trac.ticket.report.ReportModule = disabled
webadmin.* = enabled
}}}

The first option tells Trac to disable the [wiki:TracReports report module]. The second option instructs Trac to enable all components in the `webadmin` package. Note that the trailing wildcard is required for module/package matching.

See the ''Plugins'' page on ''About Trac'' to get the list of active components (requires `CONFIG_VIEW` [wiki:TracPermissions permissions].)

See also: TracPlugins

=== [milestone-groups] === #milestone-groups-section
''(since 0.11)''

As the workflow for tickets is now configurable, there can be many ticket states,
and simply displaying closed tickets vs. all the others is maybe not appropriate 
in all cases. This section enables one to easily create ''groups'' of states 
that will be shown in different colors in the milestone progress bar.

Example configuration (the default only has closed and active):
{{{
closed = closed
# sequence number in the progress bar
closed.order = 0
# optional extra param for the query (two additional columns: created and modified and sort on created)
closed.query_args = group=resolution,order=time,col=id,col=summary,col=owner,col=type,col=priority,col=component,col=severity,col=time,col=changetime
# indicates groups that count for overall completion percentage
closed.overall_completion = true

new = new
new.order = 1
new.css_class = new
new.label = new

# one catch-all group is allowed
active = *
active.order = 2
# CSS class for this interval
active.css_class = open
# Displayed label for this group
active.label = in progress
}}}

The definition consists in a comma-separated list of accepted status.
Also, '*' means any status and could be used to associate all remaining
states to one catch-all group.

The CSS class can be one of: new (yellow), open (no color) or
closed (green). New styles can easily be added using the following
selector:  `table.progress td.<class>`

=== [repositories] === #repositories-section

(''since 0.12'' multirepos)

One of the alternatives for registering new repositories is to populate the `[repositories]` section of the trac.ini.

This is especially suited for setting up convenience aliases, short-lived repositories, or during the initial phases of an installation.

See [TracRepositoryAdmin#Intrac.ini TracRepositoryAdmin] for details about the format adopted for this section and the rest of that page for the other alternatives.

=== [svn:externals] === #svn:externals-section
''(since 0.11)''

The TracBrowser for Subversion can interpret the `svn:externals` property of folders.
By default, it only turns the URLs into links as Trac can't browse remote repositories.

However, if you have another Trac instance (or an other repository browser like [http://www.viewvc.org/ ViewVC]) configured to browse the target repository, then you can instruct Trac which other repository browser to use for which external URL.

This mapping is done in the `[svn:externals]` section of the TracIni

Example:
{{{
[svn:externals]
1 = svn://server/repos1                       http://trac/proj1/browser/$path?rev=$rev
2 = svn://server/repos2                       http://trac/proj2/browser/$path?rev=$rev
3 = http://theirserver.org/svn/eng-soft       http://ourserver/viewvc/svn/$path/?pathrev=25914
4 = svn://anotherserver.com/tools_repository  http://ourserver/tracs/tools/browser/$path?rev=$rev
}}}
With the above, the `svn://anotherserver.com/tools_repository/tags/1.1/tools` external will be mapped to `http://ourserver/tracs/tools/browser/tags/1.1/tools?rev=` (and `rev` will be set to the appropriate revision number if the external additionally specifies a revision, see the [http://svnbook.red-bean.com/en/1.4/svn.advanced.externals.html SVN Book on externals] for more details).

Note that the number used as a key in the above section is purely used as a place holder, as the URLs themselves can't be used as a key due to various limitations in the configuration file parser.

Finally, the relative URLs introduced in [http://subversion.tigris.org/svn_1.5_releasenotes.html#externals Subversion 1.5] are not yet supported.

=== [ticket-custom] === #ticket-custom-section

In this section, you can define additional fields for tickets. See TracTicketsCustomFields for more details.

=== [ticket-workflow] === #ticket-workflow-section
''(since 0.11)''

The workflow for tickets is controlled by plugins. 
By default, there's only a `ConfigurableTicketWorkflow` component in charge. 
That component allows the workflow to be configured via this section in the trac.ini file.
See TracWorkflow for more details.

----
See also: TracGuide, TracAdmin, TracEnvironment<|MERGE_RESOLUTION|>--- conflicted
+++ resolved
@@ -25,11 +25,7 @@
 
 == Reference for settings
 
-<<<<<<< HEAD
-This is a brief reference of available configuration options, and their default values.
-=======
 This is a brief reference of available configuration options, and their default settings.
->>>>>>> 5039239f
 
  ''Note that the [bitten], [spam-filter] and [vote] sections below are added by plugins enabled on this Trac, and therefore won't be part of a default installation.''
 
