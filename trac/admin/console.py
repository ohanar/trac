#!/usr/bin/env python
# -*- coding: utf-8 -*-
# 
# Copyright (C) 2003-2009 Edgewall Software
# All rights reserved.
#
# This software is licensed as described in the file COPYING, which
# you should have received as part of this distribution. The terms
# are also available at http://trac.edgewall.org/wiki/TracLicense.
#
# This software consists of voluntary contributions made by many
# individuals. For the exact contribution history, see the revision
# history and logs, available at http://trac.edgewall.org/log/.

import cmd
import locale
import os.path
import pkg_resources
import shlex
import StringIO
import sys
import traceback

from trac import __version__ as VERSION
from trac.admin import AdminCommandError, AdminCommandManager
from trac.core import TracError
from trac.env import Environment
from trac.ticket.model import *
from trac.util import translation
from trac.util.html import html
from trac.util.text import console_print, exception_to_unicode, printout, \
                           printerr, raw_input, to_unicode
from trac.util.translation import _
from trac.wiki.admin import WikiAdmin
from trac.wiki.macros import WikiMacroBase

TRAC_VERSION = pkg_resources.get_distribution('Trac').version
rl_completion_suppress_append = None


def find_readline_lib():
    """Return the name (and possibly the full path) of the readline library
    linked to the readline module.
    """
    import readline
    f = open(readline.__file__, "rb")
    try:
        data = f.read()
    finally:
        f.close()
    import re
    m = re.search('\0([^\0]*libreadline[^\0]*)\0', data)
    if m:
        return m.group(1)
    return None
    

class TracAdmin(cmd.Cmd):
    intro = ''
    doc_header = 'Trac Admin Console %(version)s\n' \
                 'Available Commands:\n' \
                 % {'version': TRAC_VERSION}
    ruler = ''
    prompt = "Trac> "
    envname = None
    __env = None

    def __init__(self, envdir=None):
        cmd.Cmd.__init__(self)
        try:
            import readline
            delims = readline.get_completer_delims()
            for c in '-/:()':
                delims = delims.replace(c, '')
            readline.set_completer_delims(delims)
            
            # Work around trailing space automatically inserted by libreadline
            # until Python gets fixed, see http://bugs.python.org/issue5833
            import ctypes
            lib_name = find_readline_lib()
            if lib_name is not None:
                lib = ctypes.cdll.LoadLibrary(lib_name)
                global rl_completion_suppress_append
                rl_completion_suppress_append = ctypes.c_int.in_dll(lib,
                                            "rl_completion_suppress_append")
        except Exception:
            pass
        self.interactive = False
        if envdir:
            self.env_set(os.path.abspath(envdir))

    def emptyline(self):
        pass

    def onecmd(self, line):
        """`line` may be a `str` or an `unicode` object"""
        try:
            if isinstance(line, str):
                if self.interactive:
                    encoding = sys.stdin.encoding
                else:
                    encoding = locale.getpreferredencoding() # sys.argv
                line = to_unicode(line, encoding)
            if self.interactive:
                line = line.replace('\\', '\\\\')
            rv = cmd.Cmd.onecmd(self, line) or 0
        except SystemExit:
            raise
        except AdminCommandError, e:
            printerr(_("Error:"), to_unicode(e))
            if e.show_usage:
                print
                self.do_help(e.cmd or self.arg_tokenize(line)[0])
            rv = 2
        except TracError, e:
            printerr(exception_to_unicode(e))
            rv = 2
        except Exception, e:
            printerr(exception_to_unicode(e))
            rv = 2
            self.env.log.error("Exception in trac-admin command: %s",
                               exception_to_unicode(e, traceback=True))
        if not self.interactive:
            return rv

    def run(self):
        self.interactive = True
        printout(_("""Welcome to trac-admin %(version)s
Interactive Trac administration console.
Copyright (c) 2003-2009 Edgewall Software

Type:  '?' or 'help' for help on commands.
        """, version=TRAC_VERSION))
        self.cmdloop()

    ##
    ## Environment methods
    ##

    def env_set(self, envname, env=None):
        self.envname = envname
        self.prompt = "Trac [%s]> " % self.envname
        if env is not None:
            self.__env = env

    def env_check(self):
        try:
            self.__env = Environment(self.envname)
        except:
            return 0
        return 1

    @property
    def env(self):
        try:
            if not self.__env:
                self.__env = Environment(self.envname)
            return self.__env
        except Exception, e:
            printerr(_("Failed to open environment."), e)
            traceback.print_exc()
            sys.exit(1)

    ##
    ## Utility methods
    ##

    def arg_tokenize(self, argstr):
        """`argstr` is an `unicode` string

        ... but shlex is not unicode friendly.
        """
        return [unicode(token, 'utf-8')
                for token in shlex.split(argstr.encode('utf-8'))] or ['']

    def word_complete(self, text, words):
        words = list(set(a for a in words if a.startswith(text)))
        if len(words) == 1:
            words[0] += ' '     # Only one choice, skip to next arg
        return words

    @staticmethod
    def split_help_text(text):
        import re
        paragraphs = re.split(r'(?m)(?:^[ \t]*\n){1,}', text)
        return [re.sub(r'(?m)\s+', ' ', each.strip())
                for each in paragraphs]
    
    @classmethod
    def print_doc(cls, docs, stream=None, short=False, long=False):
        if stream is None:
            stream = sys.stdout
        docs = [doc for doc in docs if doc[2]]
        if not docs:
            return
        if short:
            max_len = max(len(doc[0]) for doc in docs)
            for (cmd, args, doc) in docs:
                paragraphs = cls.split_help_text(doc)
                console_print(stream, '%s  %s' % (cmd.ljust(max_len), 
                                                  paragraphs[0]))
        else:
            import textwrap
            for (cmd, args, doc) in docs:
                paragraphs = cls.split_help_text(doc)
                console_print(stream, '%s %s\n' % (cmd, args))
                console_print(stream, '    %s\n' % paragraphs[0])
                if (long or len(docs) == 1) and len(paragraphs) > 1:
                    for paragraph in paragraphs[1:]:
                        console_print(stream, textwrap.fill(paragraph, 79, 
                            initial_indent='    ', subsequent_indent='    ')
                            + '\n')

    ##
    ## Command dispatcher
    ##
    
    def complete_line(self, text, line, cmd_only=False):
        if rl_completion_suppress_append is not None:
            rl_completion_suppress_append.value = 1
        args = self.arg_tokenize(line)
        if line and line[-1] == ' ':    # Space starts new argument
            args.append('')
        cmd_mgr = AdminCommandManager(self.env)
        try:
            comp = cmd_mgr.complete_command(args, cmd_only)
        except Exception, e:
            printerr()
            printerr(_('Completion error:'), exception_to_unicode(e))
            self.env.log.error("trac-admin completion error: %s",
                               exception_to_unicode(e, traceback=True))
            return []
        if len(args) == 1:
            comp.extend(name[3:] for name in self.get_names()
                        if name.startswith('do_'))
        try:
            return comp.complete(text)
        except AttributeError:
            return self.word_complete(text, comp)
        
    def completenames(self, text, line, begidx, endidx):
        return self.complete_line(text, line, True)
        
    def completedefault(self, text, line, begidx, endidx):
        return self.complete_line(text, line)
        
    def default(self, line):
        args = self.arg_tokenize(line)
        cmd_mgr = AdminCommandManager(self.env)
        return cmd_mgr.execute_command(*args)

    ##
    ## Available Commands
    ##

    ## Help
    _help_help = [('help', '', 'Show documentation')]

    @classmethod
    def all_docs(cls, env=None):
        docs = (cls._help_help + cls._help_initenv)
        if env is not None:
            docs.extend(AdminCommandManager(env).get_command_help())
        return docs

    def complete_help(self, text, line, begidx, endidx):
        return self.complete_line(text, line[5:], True)
        
    def do_help(self, line=None):
        arg = self.arg_tokenize(line)
        if arg[0]:
            doc = getattr(self, "_help_" + arg[0], None)
            if doc is None and self.envname is not None:
                cmd_mgr = AdminCommandManager(self.env)
                doc = cmd_mgr.get_command_help(arg)
            if doc:
                self.print_doc(doc)
            else:
                printerr(_("No documentation found for '%(cmd)s'",
                           cmd=' '.join(arg)))
        else:
            printout(_("trac-admin - The Trac Administration Console "
                       "%(version)s", version=TRAC_VERSION))
            if not self.interactive:
                print
                printout(_("Usage: trac-admin </path/to/projenv> "
                           "[command [subcommand] [option ...]]\n")
                    )
                printout(_("Invoking trac-admin without command starts "
                           "interactive mode.\n"))
            env = (self.envname is not None) and self.env or None
            self.print_doc(self.all_docs(env), short=True)


    ## Quit / EOF
    _help_quit = [('quit', '', 'Exit the program')]
    _help_exit = _help_quit
    _help_EOF = _help_quit

    def do_quit(self, line):
        print
        sys.exit()

    do_exit = do_quit # Alias
    do_EOF = do_quit # Alias


    ## Initenv
    _help_initenv = [
        ('initenv', '[<projectname> <db> [<repostype> <repospath>]]',
         """Create and initialize a new environment
         
         If no arguments are given, then the required parameters are requested
         interactively.
         
         One or more optional arguments --inherit=PATH can be used to specify
         the "[inherit] file" option at environment creation time, so that only
         the options not already specified in one of the global configuration
         files are written to the conf/trac.ini file of the newly created
         environment. Relative paths are resolved relative to the "conf"
         directory of the new environment.
         """)]

    def do_initdb(self, line):
        self.do_initenv(line)

    def get_initenv_args(self):
        returnvals = []
        printout(_("Creating a new Trac environment at %(envname)s",
                   envname=self.envname))
        printout(_("""
Trac will first ask a few questions about your environment 
in order to initialize and prepare the project database.

 Please enter the name of your project.
 This name will be used in page titles and descriptions.
"""))
        dp = 'My Project'
        returnvals.append(raw_input(_("Project Name [%(default)s]> ",
                                      default=dp)).strip() or dp)
        printout(_(""" 
 Please specify the connection string for the database to use.
 By default, a local SQLite database is created in the environment
 directory. It is also possible to use an already existing
 PostgreSQL database (check the Trac documentation for the exact
 connection string syntax).
"""))
        ddb = 'sqlite:db/trac.db'
        prompt = _("Database connection string [%(default)s]> ", default=ddb)
        returnvals.append(raw_input(prompt).strip() or ddb)
        print
        return returnvals

    def do_initenv(self, line):
        def initenv_error(msg):
            printerr(_("Initenv for '%(env)s' failed.", env=self.envname),
                     "\n", msg)
        if self.env_check():
            initenv_error("Does an environment already exist?")
            return 2

        if os.path.exists(self.envname) and os.listdir(self.envname):
            initenv_error("Directory exists and is not empty.")
            return 2

        arg = self.arg_tokenize(line)
        inherit_paths = []
        i = 0
        while i < len(arg):
            item = arg[i]
            if item.startswith('--inherit='):
                inherit_paths.append(arg.pop(i)[10:])
            else:
                i += 1
        arg = arg or [''] # Reset to usual empty in case we popped the only one
        project_name = None
        db_str = None
        repository_type = None
        repository_dir = None
        if len(arg) == 1 and not arg[0]:
            project_name, db_str = self.get_initenv_args()
        elif len(arg) == 2:
            project_name, db_str = arg
        elif len(arg) == 4:
            project_name, db_str, repository_type, repository_dir = arg
        else:
            initenv_error('Wrong number of arguments: %d' % len(arg))
            return 2

        try:
            printout(_("Creating and Initializing Project"))
            options = [
                ('project', 'name', project_name),
                ('trac', 'database', db_str),
            ]
<<<<<<< HEAD
            if repository_dir:
                options.extend([
                    ('trac', 'repository_type', repository_type),
                    ('trac', 'repository_dir', repository_dir),
                ])
            if inherit_file:
                options.append(('inherit', 'file', inherit_file))
=======
            if inherit_paths:
                options.append(('inherit', 'file',
                                ",\n      ".join(inherit_paths)))
>>>>>>> ad8e01cb
            try:
                self.__env = Environment(self.envname, create=True,
                                         options=options)
            except Exception, e:
                initenv_error('Failed to create environment.')
                printerr(e)
                traceback.print_exc()
                sys.exit(1)

            # Add a few default wiki pages
            printout(_(" Installing default wiki pages"))
            cnx = self.__env.get_db_cnx()
            pages_dir = pkg_resources.resource_filename('trac.wiki', 
                                                        'default-pages') 
            WikiAdmin(self.__env).load_pages(pages_dir, cnx)
            cnx.commit()

            if repository_dir:
                try:
                    repos = self.__env.get_repository()
                    if repos:
                        printout(_(" Indexing default repository"))
                        repos.sync(self._resync_feedback)
                except TracError, e:
                    printerr(_("""
---------------------------------------------------------------------
Warning: couldn't index the default repository.

This can happen for a variety of reasons: wrong repository type, 
no appropriate third party library for this repository type,
no actual repository at the specified repository path...

You can nevertheless start using your Trac environment, but 
you'll need to check again your trac.ini file and the [trac] 
repository_type and repository_path settings.
"""))
        except Exception, e:
            initenv_error(to_unicode(e))
            traceback.print_exc()
            return 2

        printout(_("""
---------------------------------------------------------------------
Project environment for '%(project_name)s' created.

You may now configure the environment by editing the file:

  %(config_path)s

If you'd like to take this new project environment for a test drive,
try running the Trac standalone web server `tracd`:

  tracd --port 8000 %(project_path)s

Then point your browser to http://localhost:8000/%(project_dir)s.
There you can also browse the documentation for your installed
version of Trac, including information on further setup (such as
deploying Trac to a real web server).

The latest documentation can also always be found on the project
website:

  http://trac.edgewall.org/

Congratulations!
""", project_name=project_name, project_path=self.envname,
           project_dir=os.path.basename(self.envname),
           config_path=os.path.join(self.envname, 'conf', 'trac.ini')))

    def _resync_feedback(self, rev):
        sys.stdout.write(' [%s]\r' % rev)
        sys.stdout.flush()
        

class TracAdminHelpMacro(WikiMacroBase):
    """Display help for trac-admin commands.

    Examples:
    {{{
    [[TracAdminHelp]]               # all commands
    [[TracAdminHelp(wiki)]]         # all wiki commands
    [[TracAdminHelp(wiki export)]]  # the "wiki export" command
    [[TracAdminHelp(upgrade)]]      # the upgrade command
    }}}
    """

    def expand_macro(self, formatter, name, content):
        if content:
            arg = content.strip().split()
            doc = getattr(TracAdmin, "_help_" + arg[0], None)
            if doc is None:
                cmd_mgr = AdminCommandManager(self.env)
                doc = cmd_mgr.get_command_help(arg)
            if not doc:
                raise TracError('Unknown trac-admin command "%s"' % content)
        else:
            doc = TracAdmin.all_docs(self.env)
        buf = StringIO.StringIO()
        TracAdmin.print_doc(doc, buf, long=True)
        return html.PRE(buf.getvalue(), class_='wiki')


def run(args=None):
    """Main entry point."""
    if args is None:
        args = sys.argv[1:]
    locale = None
    try:
        import babel
        try:
            locale = babel.Locale.default()
        except babel.UnknownLocaleError:
            pass
    except ImportError:
        pass
    translation.activate(locale)
    admin = TracAdmin()
    if len(args) > 0:
        if args[0] in ('-h', '--help', 'help'):
            return admin.onecmd(' '.join(['help'] + args[1:]))
        elif args[0] in ('-v','--version'):
            printout(os.path.basename(sys.argv[0]), TRAC_VERSION)
        else:
            env_path = os.path.abspath(args[0])
            try:
                unicode(env_path, 'ascii')
            except UnicodeDecodeError:
                printerr(_("non-ascii environment path '%(path)s' not "
                           "supported.", path=env_path))
                sys.exit(2)
            admin.env_set(env_path)
            if len(args) > 1:
                s_args = ' '.join(["'%s'" % c for c in args[2:]])
                command = args[1] + ' ' +s_args
                return admin.onecmd(command)
            else:
                while True:
                    try:
                        admin.run()
                    except KeyboardInterrupt:
                        admin.do_quit('')
    else:
        return admin.onecmd("help")


if __name__ == '__main__':
    pkg_resources.require('Trac==%s' % VERSION)
    sys.exit(run())<|MERGE_RESOLUTION|>--- conflicted
+++ resolved
@@ -393,19 +393,14 @@
                 ('project', 'name', project_name),
                 ('trac', 'database', db_str),
             ]
-<<<<<<< HEAD
             if repository_dir:
                 options.extend([
                     ('trac', 'repository_type', repository_type),
                     ('trac', 'repository_dir', repository_dir),
                 ])
-            if inherit_file:
-                options.append(('inherit', 'file', inherit_file))
-=======
             if inherit_paths:
                 options.append(('inherit', 'file',
                                 ",\n      ".join(inherit_paths)))
->>>>>>> ad8e01cb
             try:
                 self.__env = Environment(self.envname, create=True,
                                          options=options)
