--- conflicted
+++ resolved
@@ -6,21 +6,12 @@
 # Jeroen Ruigrok van der Werven <asmodai@in-nomine.org>, 2008.
 msgid ""
 msgstr ""
-<<<<<<< HEAD
 "Project-Id-Version: Trac 0.12\n"
 "Report-Msgid-Bugs-To: trac-dev@googlegroups.com\n"
 "POT-Creation-Date: 2013-01-27 11:21+0900\n"
 "PO-Revision-Date: 2010-09-23 18:56+0200\n"
 "Last-Translator: Aranel Surion <aranel@aranelsurion.org>\n"
 "Language-Team: tr_TR <trac-dev@googlegroups.com>\n"
-=======
-"Project-Id-Version:  Trac\n"
-"Report-Msgid-Bugs-To: http://trac.edgewall.org/\n"
-"POT-Creation-Date: 2013-02-17 15:58+0100\n"
-"PO-Revision-Date: 2012-11-04 17:38+0000\n"
-"Last-Translator: Christian Boos <cboos@edgewall.org>\n"
-"Language-Team: tr <LL@li.org>\n"
->>>>>>> aa1d9603
 "Plural-Forms: nplurals=1; plural=0\n"
 "MIME-Version: 1.0\n"
 "Content-Type: text/plain; charset=utf-8\n"
@@ -292,13 +283,8 @@
 msgid "Could not delete attachment"
 msgstr "Ek dosya silinemiyor."
 
-<<<<<<< HEAD
 #: trac/attachment.py:253
-#, fuzzy, python-format
-=======
-#: trac/attachment.py:218
-#, python-format
->>>>>>> aa1d9603
+#, python-format
 msgid "Cannot reparent attachment \"%(att)s\" as %(realm)s:%(id)s is invalid"
 msgstr ""
 
@@ -316,13 +302,8 @@
 msgid "Could not reparent attachment %(name)s"
 msgstr "Ek %(name)s sahibi değiştirilemiyor"
 
-<<<<<<< HEAD
 #: trac/attachment.py:313
-#, fuzzy, python-format
-=======
-#: trac/attachment.py:272
-#, python-format
->>>>>>> aa1d9603
+#, python-format
 msgid "Cannot create attachment \"%(att)s\" as %(realm)s:%(id)s is invalid"
 msgstr ""
 
@@ -759,22 +740,13 @@
 msgid "Command not found"
 msgstr "Komut bulunamadı"
 
-<<<<<<< HEAD
 #: trac/admin/console.py:113
-=======
-#: trac/admin/console.py:112
->>>>>>> aa1d9603
 #, python-format
 msgid "Error: %(msg)s"
 msgstr "Hata: %(msg)s"
 
-<<<<<<< HEAD
 #: trac/admin/console.py:132
 #, fuzzy, python-format
-=======
-#: trac/admin/console.py:131
-#, python-format
->>>>>>> aa1d9603
 msgid ""
 "Welcome to trac-admin %(version)s\n"
 "Interactive Trac administration console.\n"
@@ -784,87 +756,50 @@
 "        "
 msgstr ""
 
-<<<<<<< HEAD
 #: trac/admin/console.py:166
-=======
-#: trac/admin/console.py:165
->>>>>>> aa1d9603
 #, python-format
 msgid "Failed to open environment: %(err)s"
 msgstr "Ortamın açılması başarısız: %(err)s"
 
-<<<<<<< HEAD
 #: trac/admin/console.py:249
-=======
-#: trac/admin/console.py:248
->>>>>>> aa1d9603
 #, python-format
 msgid "Completion error: %(err)s"
 msgstr "Tamamlama hatası: Completion error: %(err)s"
 
-<<<<<<< HEAD
 #: trac/admin/console.py:316
 #, fuzzy, python-format
-=======
-#: trac/admin/console.py:307
-#, python-format
->>>>>>> aa1d9603
 msgid ""
 "No documentation found for '%(cmd)s'. Use 'help' to see the list of "
 "commands."
 msgstr ""
 
-<<<<<<< HEAD
 #: trac/admin/console.py:322
-=======
-#: trac/admin/console.py:313
->>>>>>> aa1d9603
 msgid "Did you mean this?"
 msgid_plural "Did you mean one of these?"
 msgstr[0] ""
 
-<<<<<<< HEAD
 #: trac/admin/console.py:326
-=======
-#: trac/admin/console.py:317
->>>>>>> aa1d9603
 #, python-format
 msgid "trac-admin - The Trac Administration Console %(version)s"
 msgstr "trac-admin - Trac Yönetim Konsolu %(version)s"
 
-<<<<<<< HEAD
 #: trac/admin/console.py:330
-=======
-#: trac/admin/console.py:321
->>>>>>> aa1d9603
 msgid "Usage: trac-admin </path/to/projenv> [command [subcommand] [option ...]]\n"
 msgstr ""
 "Kullanım:  trac-admin </projeye/giden/yol> [komut [altkomut] [opsiyon "
 "...]]\n"
 
-<<<<<<< HEAD
 #: trac/admin/console.py:333
 msgid "Invoking trac-admin without command starts interactive mode.\n"
 msgstr "Komut vermeden trac-admin başlatmak interaktif modu açar.\n"
 
 #: trac/admin/console.py:373
-=======
-#: trac/admin/console.py:324
-msgid "Invoking trac-admin without command starts interactive mode.\n"
-msgstr "Komut vermeden trac-admin başlatmak interaktif modu açar.\n"
-
-#: trac/admin/console.py:364
->>>>>>> aa1d9603
 #, python-format
 msgid "Creating a new Trac environment at %(envname)s"
 msgstr "%(envname)s üzerinde yeni Trac ortamı oluşturuluyor"
 
-<<<<<<< HEAD
 #: trac/admin/console.py:375
 #, fuzzy
-=======
-#: trac/admin/console.py:366
->>>>>>> aa1d9603
 msgid ""
 "\n"
 "Trac will first ask a few questions about your environment\n"
@@ -880,21 +815,13 @@
 " Lütfen projenizin adını giriniz.\n"
 " Bu isim sayfa başlıkları ve açıklamalarda kullanılacak.\n"
 
-<<<<<<< HEAD
 #: trac/admin/console.py:383
-=======
-#: trac/admin/console.py:374
->>>>>>> aa1d9603
 #, python-format
 msgid "Project Name [%(default)s]> "
 msgstr "Proje Adı [%(default)s]> "
 
-<<<<<<< HEAD
 #: trac/admin/console.py:385
 #, fuzzy
-=======
-#: trac/admin/console.py:376
->>>>>>> aa1d9603
 msgid ""
 "\n"
 " Please specify the connection string for the database to use.\n"
@@ -910,25 +837,16 @@
 " PostgreSQL veritabanını kullanabilirsiniz (Trac dökümanını kullanarak\n"
 " tam bağlantı sentaksını alabilirsiniz).\n"
 
-<<<<<<< HEAD
 #: trac/admin/console.py:393
-=======
-#: trac/admin/console.py:384
->>>>>>> aa1d9603
 #, python-format
 msgid "Database connection string [%(default)s]> "
 msgstr "Veritabanı bağlantı dizgisi [%(default)s]> "
 
-<<<<<<< HEAD
 #: trac/admin/console.py:400
-=======
-#: trac/admin/console.py:391
->>>>>>> aa1d9603
 #, python-format
 msgid "Initenv for '%(env)s' failed."
 msgstr "'%(env)s' için Initenv başarısız."
 
-<<<<<<< HEAD
 #: trac/admin/console.py:403
 msgid "Does an environment already exist?"
 msgstr "Zaten bir ortam mevcut mu?"
@@ -939,24 +857,11 @@
 
 #: trac/admin/console.py:413
 #, fuzzy, python-format
-=======
-#: trac/admin/console.py:394
-msgid "Does an environment already exist?"
-msgstr "Zaten bir ortam mevcut mu?"
-
-#: trac/admin/console.py:398
-msgid "Directory exists and is not empty."
-msgstr "Dizin mevcut ve boş değil."
-
-#: trac/admin/console.py:404
-#, python-format
->>>>>>> aa1d9603
 msgid ""
 "Base directory '%(env)s' does not exist. Please create it manually and "
 "retry."
 msgstr ""
 
-<<<<<<< HEAD
 #: trac/admin/console.py:441
 msgid "Creating and Initializing Project"
 msgstr "Proje Oluşturuluyor ve Hazırlanıyor"
@@ -975,25 +880,6 @@
 
 #: trac/admin/console.py:476
 #, fuzzy
-=======
-#: trac/admin/console.py:432
-msgid "Creating and Initializing Project"
-msgstr "Proje Oluşturuluyor ve Hazırlanıyor"
-
-#: trac/admin/console.py:449
-msgid "Failed to create environment."
-msgstr "Ortam oluşturulması başarısız oldu."
-
-#: trac/admin/console.py:455
-msgid " Installing default wiki pages"
-msgstr " Varsayılan wiki sayfaları kuruluyor"
-
-#: trac/admin/console.py:464
-msgid " Indexing default repository"
-msgstr " Varsayılan depo indexleniyor"
-
-#: trac/admin/console.py:467
->>>>>>> aa1d9603
 msgid ""
 "\n"
 "---------------------------------------------------------------------\n"
@@ -1018,11 +904,7 @@
 "trac.ini dosyanızı, [trac] repository_type ve repository_path \n"
 "ayarlarınızı kontrol etmeniz gerekecektir.\n"
 
-<<<<<<< HEAD
 #: trac/admin/console.py:519
-=======
-#: trac/admin/console.py:510
->>>>>>> aa1d9603
 #, python-format
 msgid ""
 "\n"
@@ -1076,7 +958,6 @@
 "\n"
 "Tebrikler!\n"
 
-<<<<<<< HEAD
 #: trac/admin/console.py:528
 msgid ""
 "Display help for trac-admin commands.\n"
@@ -1091,9 +972,6 @@
 msgstr ""
 
 #: trac/admin/console.py:580
-=======
-#: trac/admin/console.py:569
->>>>>>> aa1d9603
 #, python-format
 msgid "Non-ascii environment path '%(path)s' not supported."
 msgstr "Ascii-olmayan ortam konumu '%(path)s' desteklenmiyor."
@@ -1702,20 +1580,12 @@
 msgid "Released"
 msgstr "Yayınlandı"
 
-<<<<<<< HEAD
 #: trac/db/api.py:308
-=======
-#: trac/db/api.py:193
->>>>>>> aa1d9603
 #, python-format
 msgid "Unsupported database type \"%(scheme)s\""
 msgstr "Desteklenmeyen veritabanı tipi \"%(scheme)s\""
 
-<<<<<<< HEAD
 #: trac/db/api.py:347
-=======
-#: trac/db/api.py:229
->>>>>>> aa1d9603
 #, python-format
 msgid ""
 "Unknown scheme \"%(scheme)s\"; database connection string must start with"
@@ -1744,13 +1614,8 @@
 msgid "No destination file created"
 msgstr "Hedef dosya oluşturulmadı"
 
-<<<<<<< HEAD
 #: trac/db/pool.py:130
-#, fuzzy, python-format
-=======
-#: trac/db/pool.py:149
-#, python-format
->>>>>>> aa1d9603
+#, python-format
 msgid "Unable to get database connection within %(time)d seconds."
 msgstr ""
 
@@ -1840,13 +1705,8 @@
 msgid "Your preferences have been saved."
 msgstr "Seçenekleriniz kaydedildi."
 
-<<<<<<< HEAD
 #: trac/mimeview/rst.py:125 trac/mimeview/rst.py:148
-#, fuzzy, python-format
-=======
-#: trac/mimeview/rst.py:123 trac/mimeview/rst.py:146
-#, python-format
->>>>>>> aa1d9603
+#, python-format
 msgid "%(link)s is not a valid TracLink"
 msgstr ""
 
@@ -1878,12 +1738,7 @@
 msgid "Advanced"
 msgstr "Gelişmiş"
 
-<<<<<<< HEAD
 #: trac/prefs/web_ui.py:167
-#, fuzzy
-=======
-#: trac/prefs/web_ui.py:150
->>>>>>> aa1d9603
 msgid "The session has been loaded."
 msgstr ""
 
@@ -2370,15 +2225,9 @@
 msgstr "Başka bir dosya daha ekle"
 
 #: trac/templates/attachment.html:98 trac/templates/list_of_attachments.html:21
-<<<<<<< HEAD
 #: trac/templates/macros.html:19 trac/util/text.py:621
 #: trac/versioncontrol/templates/browser.html:189
 #: trac/versioncontrol/templates/dir_entries.html:17
-=======
-#: trac/templates/macros.html:19 trac/util/text.py:541
-#: trac/versioncontrol/templates/browser.html:110
-#: trac/versioncontrol/templates/dir_entries.html:16
->>>>>>> aa1d9603
 #, python-format
 msgid "%(size)s bytes"
 msgstr "%(size)s byte"
@@ -3072,12 +2921,7 @@
 msgid "Ticket #%(num)s and all associated data removed."
 msgstr "Bilet #%(num)s ve tüm ilgili veri silindi."
 
-<<<<<<< HEAD
 #: trac/ticket/api.py:257
-#, fuzzy
-=======
-#: trac/ticket/api.py:253
->>>>>>> aa1d9603
 msgid "Attachment"
 msgstr ""
 
@@ -4667,7 +4511,6 @@
 msgid "Reply, quoting this description"
 msgstr "Bu açıklamayı karşı cevap yaz"
 
-<<<<<<< HEAD
 #: trac/ticket/templates/ticket_change.html:37
 msgid "in reply to:"
 msgstr "cevap olarak:"
@@ -4678,7 +4521,7 @@
 msgstr[0] "takip:"
 
 #: trac/ticket/templates/ticket_change.html:53
-#, fuzzy, python-format
+#, python-format
 msgid "Changed %(date)s by %(author)s"
 msgstr "Değiştirildi %(date)s önce %(author)s tarafından"
 
@@ -4699,10 +4542,6 @@
 
 #: trac/ticket/templates/ticket_change.html:81
 #, fuzzy, python-format
-=======
-#: trac/ticket/templates/ticket_change.html:19
-#, python-format
->>>>>>> aa1d9603
 msgid ""
 "[1:[2:%(name)s]][3:​]\n"
 "          added"
@@ -5209,120 +5048,6 @@
 msgstr ""
 "Desteklenmeyen sürüm kontrol sistemi \"%(name)s\": Uygun bileşen "
 "bulunamıyor, belki de gerekli eklenti aktif değildir?"
-<<<<<<< HEAD
-=======
-
-#: trac/versioncontrol/api.py:714
-#, python-format
-msgid "No changeset %(rev)s in the repository"
-msgstr "Depoda değişiklik %(rev)s bulunmuyor"
-
-#: trac/versioncontrol/api.py:716
-msgid "No such changeset"
-msgstr "Böyle bir değişiklik yok."
-
-#: trac/versioncontrol/api.py:722
-#, python-format
-msgid "No node %(path)s at revision %(rev)s"
-msgstr "Düğüm %(path)s yok, %(rev)s revizyonunda"
-
-#: trac/versioncontrol/api.py:724
-#, python-format
-msgid "%(msg)s: No node %(path)s at revision %(rev)s"
-msgstr "%(msg)s: Düğüm %(path)s yok, %(rev)s revizyonunda"
-
-#: trac/versioncontrol/api.py:726
-msgid "No such node"
-msgstr "Böyle bir düğüm yok."
-
-#: trac/versioncontrol/cache.py:158
-#, python-format
-msgid ""
-"The repository directory has changed, you should resynchronize the "
-"repository with: trac-admin $ENV repository resync '%(reponame)s'"
-msgstr ""
-
-#: trac/versioncontrol/svn_authz.py:72
-#, python-format
-msgid "Line %(lineno)d: Entry before first section header"
-msgstr "Satır %(lineno)d: İlk bölüm başlığından önceki girdi"
-
-#: trac/versioncontrol/svn_authz.py:76
-#, python-format
-msgid "Line %(lineno)d: Invalid entry"
-msgstr "Satır %(lineno)d: Geçersiz girdi"
-
-#: trac/versioncontrol/svn_fs.py:277
-#, python-format
-msgid "Subversion >= 1.0 required, found %(version)s"
-msgstr "Gerekli sürüm Subversion >= 1.0, bulunan %(version)s"
-
-#: trac/versioncontrol/svn_fs.py:332
-#, python-format
-msgid "%(path)s does not appear to be a Subversion repository."
-msgstr "%(path)s Subversion deposunda bulunamadı."
-
-#: trac/versioncontrol/svn_fs.py:339
-#, python-format
-msgid "Couldn't open Subversion repository %(path)s: %(svn_error)s"
-msgstr "Subversion deposu %(path)s açılamıyor: %(svn_error)s"
-
-#: trac/versioncontrol/svn_fs.py:628
-#, python-format
-msgid ""
-"Diff mismatch: Base is a %(oldnode)s (%(oldpath)s in revision %(oldrev)s)"
-" and Target is a %(newnode)s (%(newpath)s in revision %(newrev)s)."
-msgstr ""
-"Diff uyumsuz: Taban bir %(oldnode)s (%(oldpath)s , %(oldrev)s) "
-"revizyonunda ve Hedef bir %(newnode)s (%(newpath)s , %(newrev)s) "
-"revizyonunda."
-
-#: trac/versioncontrol/svn_fs.py:777
-#, python-format
-msgid "svn blame failed on %(path)s: %(error)s"
-msgstr "%(path)s üzerinde svn blame başarısız: %(error)s"
-
-#: trac/versioncontrol/svn_prop.py:111
-msgid "No svn:externals configured in trac.ini"
-msgstr "trac.ini içindeki svn:externals değeri ayarlanmadı"
-
-#: trac/versioncontrol/svn_prop.py:148
-msgid "merged"
-msgstr "birleştirildi"
-
-#: trac/versioncontrol/svn_prop.py:148
-msgid "blocked"
-msgstr "engellendi"
-
-#: trac/versioncontrol/svn_prop.py:182
-msgid "non-inheritable"
-msgstr ""
-
-#: trac/versioncontrol/svn_prop.py:184
-msgid "merged on the directory itself but not below"
-msgstr ""
-
-#: trac/versioncontrol/svn_prop.py:200
-msgid "eligible"
-msgstr "uygun"
-
-#: trac/versioncontrol/svn_prop.py:214
-msgid "(toggle deleted branches)"
-msgstr "(silinmiş branchları aç/kapa)"
-
-#: trac/versioncontrol/svn_prop.py:252
-msgid "View merge source"
-msgstr "Birleştirme kaynağını göster"
-
-#: trac/versioncontrol/svn_prop.py:263
-msgid "No revisions"
-msgstr "Revizyon yok"
-
-#: trac/versioncontrol/svn_prop.py:270
-#, python-format
-msgid "%(title)s: %(revs)s"
-msgstr ""
->>>>>>> aa1d9603
 
 #: trac/versioncontrol/api.py:722
 #, python-format
@@ -6072,12 +5797,7 @@
 msgid "View file without annotations"
 msgstr "Dosyayı notlar olmadan görüntüle"
 
-<<<<<<< HEAD
 #: trac/versioncontrol/web_ui/browser.py:469
-#, fuzzy
-=======
-#: trac/versioncontrol/web_ui/browser.py:464
->>>>>>> aa1d9603
 msgid "Blame"
 msgstr ""
 
@@ -6285,20 +6005,12 @@
 "Depo geçmişinde %(search)s yaparak bu konumun daha önce var olup sonradan"
 " silinip silinmediğini görebilirsiniz"
 
-<<<<<<< HEAD
 #: trac/web/api.py:340
-=======
-#: trac/web/api.py:252
->>>>>>> aa1d9603
 #, python-format
 msgid "Invalid URL encoding (was %(path_info)r)"
 msgstr "Geçersiz URL kodlaması (şöyleydi %(path_info)r)"
 
-<<<<<<< HEAD
 #: trac/web/api.py:559
-=======
-#: trac/web/api.py:496
->>>>>>> aa1d9603
 #, python-format
 msgid "File %(path)s not found"
 msgstr "Dosya %(path)s bulunamadı"
@@ -6342,28 +6054,16 @@
 msgid "Error with navigation contributor \"%(name)s\""
 msgstr "Navigasyon katkıcısında hata \"%(name)s\""
 
-<<<<<<< HEAD
 #: trac/web/chrome.py:1029
 msgid "(unknown template location)"
 msgstr "(bilinmeyen şablon konumu)"
 
 #: trac/web/chrome.py:1030
-=======
-#: trac/web/chrome.py:890
-msgid "(unknown template location)"
-msgstr "(bilinmeyen şablon konumu)"
-
-#: trac/web/chrome.py:891
->>>>>>> aa1d9603
 #, python-format
 msgid "Genshi %(error)s error while rendering template %(location)s"
 msgstr "Genshi %(error)s hatası, %(location)s şablonu derlenirken "
 
-<<<<<<< HEAD
 #: trac/web/chrome.py:1078 trac/web/chrome.py:1086
-=======
-#: trac/web/chrome.py:939 trac/web/chrome.py:947
->>>>>>> aa1d9603
 msgid "anonymous"
 msgstr "anonim"
 
@@ -6456,13 +6156,8 @@
 "{{{\n"
 "%(traceback)s}}}"
 
-<<<<<<< HEAD
 #: trac/web/session.py:245
-#, fuzzy, python-format
-=======
-#: trac/web/session.py:259
-#, python-format
->>>>>>> aa1d9603
+#, python-format
 msgid "Session '%(id)s' already exists. Please choose a different session ID."
 msgstr ""
 
@@ -6474,21 +6169,11 @@
 msgid "SID"
 msgstr "SID"
 
-<<<<<<< HEAD
 #: trac/web/session.py:417
-#, fuzzy
-=======
-#: trac/web/session.py:445
->>>>>>> aa1d9603
 msgid "Auth"
 msgstr ""
 
-<<<<<<< HEAD
 #: trac/web/session.py:417
-#, fuzzy
-=======
-#: trac/web/session.py:445
->>>>>>> aa1d9603
 msgid "Last Visit"
 msgstr ""
 
@@ -6496,13 +6181,8 @@
 msgid "Email"
 msgstr "Eposta"
 
-<<<<<<< HEAD
 #: trac/web/session.py:427
-#, fuzzy, python-format
-=======
-#: trac/web/session.py:457
-#, python-format
->>>>>>> aa1d9603
+#, python-format
 msgid "Session '%(sid)s' already exists"
 msgstr ""
 
@@ -6511,35 +6191,19 @@
 msgid "Invalid attribute '%(attr)s'"
 msgstr ""
 
-<<<<<<< HEAD
 #: trac/web/session.py:445
-#, fuzzy, python-format
-=======
-#: trac/web/session.py:480
-#, python-format
->>>>>>> aa1d9603
+#, python-format
 msgid "Session '%(sid)s' not found"
 msgstr ""
 
-<<<<<<< HEAD
 #: trac/wiki/admin.py:113
-#, fuzzy, python-format
+#, python-format
 msgid "Page '%(page)s' not found"
 msgstr ""
 
 #: trac/wiki/admin.py:118 trac/wiki/model.py:127 trac/wiki/model.py:174
 #: trac/wiki/web_ui.py:119
-#, fuzzy, python-format
-=======
-#: trac/wiki/admin.py:102
-#, python-format
-msgid "Page '%(page)s' not found"
-msgstr ""
-
-#: trac/wiki/admin.py:118 trac/wiki/model.py:122 trac/wiki/model.py:172
-#: trac/wiki/web_ui.py:114
-#, python-format
->>>>>>> aa1d9603
+#, python-format
 msgid "Invalid Wiki page name '%(name)s'"
 msgstr ""
 
@@ -6622,16 +6286,11 @@
 msgid "Can't view %(link)s:"
 msgstr "%(link)s görüntülenemiyor:"
 
-<<<<<<< HEAD
 #: trac/wiki/intertrac.py:106
 msgid "Provide a list of known InterTrac prefixes."
 msgstr ""
 
 #: trac/wiki/intertrac.py:119
-#, fuzzy
-=======
-#: trac/wiki/intertrac.py:81
->>>>>>> aa1d9603
 msgid "The Trac Project"
 msgstr ""
 
@@ -7330,13 +6989,8 @@
 msgid "[1:Last modified] %(reldate)s"
 msgstr "[1:Son Değişiklik] %(reldate)s önce"
 
-<<<<<<< HEAD
 #: trac/wiki/templates/wiki_view.html:62
-#, fuzzy, python-format
-=======
-#: trac/wiki/templates/wiki_view.html:59
-#, python-format
->>>>>>> aa1d9603
+#, python-format
 msgid "Last modified on %(date)s"
 msgstr ""
 
