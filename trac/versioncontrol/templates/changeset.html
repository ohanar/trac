<!DOCTYPE html
    PUBLIC "-//W3C//DTD XHTML 1.0 Strict//EN"
    "http://www.w3.org/TR/xhtml1/DTD/xhtml1-strict.dtd">
<html xmlns="http://www.w3.org/1999/xhtml"
      xmlns:py="http://genshi.edgewall.org/"
      xmlns:i18n="http://genshi.edgewall.org/i18n"
      xmlns:xi="http://www.w3.org/2001/XInclude">
  <xi:include href="layout.html" />
  <xi:include href="macros.html" />
  <head>
    <title>$title</title>
    <script type="text/javascript">
      jQuery(document).ready(function($) {
        $(".trac-toggledeleted").show().click(function() {
                  $(this).siblings().find(".trac-deleted").toggle();
                  return false;
        }).click();
        $("#content").find("li.entry h2 a").parent().addAnchor("Link to this diff");
      });
    </script>
  </head>

  <body>
    <div id="content" class="changeset">
      <div id="title" py:choose="">
        <h1 py:when="changeset and restricted">
          Changeset <a title="Show full changeset" 
                       href="${href.changeset(new_rev, reponame)}">$new_rev</a><py:if test="reponame"> in $reponame</py:if>
          for <a title="Show entry in browser" href="${href.browser(reponame, new_path, rev=new_rev)}">$new_path</a>
        </h1>
        <h1 py:when="not changeset and restricted">
          Changes in <a title="Show entry in browser" href="${href.browser(reponame, new_path, rev=new_rev)}">$new_path</a>
          <a title="Show revision log" href="${href.log(reponame, new_path, rev=new_rev, stop_rev=old_rev)}">
            [$old_rev:$new_rev]</a><py:if test="reponame"> in $reponame</py:if>
        </h1>
        <h1 py:when="not changeset and not restricted">
            Changes<py:if test="reponame"> in $reponame</py:if>
            from <a title="Show entry in browser" href="${href.browser(reponame, old_path, rev=old_rev)}">$old_path</a>
          at <a title="Show full changeset" href="${href.changeset(old_rev, reponame)}">r$old_rev</a>
          to <a title="Show entry in browser" href="${href.browser(reponame, new_path, rev=new_rev)}">$new_path</a>
          at <a title="Show full changeset" href="${href.changeset(new_rev, reponame)}">r$new_rev</a>
          </h1>
          <h1 py:otherwise="">Changeset <a 
             py:strip="not annotated" 
             title="Show full changeset"
             href="${href.changeset(new_rev, reponame)}">$new_rev</a><py:if test="reponame"> in $reponame</py:if></h1>
      </div>

      <form py:if="not xhr and (has_diffs or diff.options.ignoreblanklines or diff.options.ignorecase or
                                diff.options.ignorewhitespace)"
        id="prefs" action="">
        <div>
          <py:if test="not changeset">
            <input type="hidden" name="old_path" value="$reponame/$old_path" />
            <input type="hidden" name="new_path" value="$reponame/$new_path" />
            <input type="hidden" name="old" value="$old_rev" />
            <input type="hidden" name="new" value="$new_rev" />
          </py:if>
          <xi:include href="diff_options.html" />
        </div>
      </form>

      <py:def function="node_change(idx,item,cl,kind)">
        <py:with vars="ndiffs = item.diffs is not None and len(item.diffs) or 0;
                       nprops = len(item.props);
                       is_removal = cl == 'rem';
                       path = is_removal and item.old.get('path') or item.new.get('path');
                       path = path and path[len(location):].strip('/')">
          <div class="$cl"> </div>
          <py:choose>
            <a py:when="is_removal" title="Show what was removed (rev. $item.old.rev)" href="$item.old.href">
              $path
            </a>
            <a py:otherwise="" title="Show entry in browser" href="$item.new.href">
              ${path or (location and '.') or '(root)'}
            </a>
          </py:choose>
          <span class="comment">($kind)</span>
          <py:if test="item.old and item.old.get('path') and item.change == 'copy' or item.change == 'move'">
            <small><em>
              ($kind from <a title="Show original file (rev. $item.old.rev)" href="$item.old.href">
               $item.old.path</a>)
            </em></small>
          </py:if>
          <py:choose>
            <py:when test="'hide_diff' in item">
              (<a title="Show differences" href="$item.href">view diffs</a>)
            </py:when>
            <py:when test="ndiffs + nprops &gt; 0">
              (<a title="Show differences" href="#file$idx">${
                 plural(ndiffs,'diff')}${
                 (ndiffs and nprops) and ', ' or ''
                }${plural(nprops, 'prop')}</a>)
            </py:when>
          </py:choose>
          <py:if test="cl == 'mod' and item.diffs is None">
            (<a title="Show previous version in browser" href="$item.old.href">previous</a>)
          </py:if>
        </py:with>
      </py:def>

      <dl id="overview">
        <py:if test="changeset">
          <dt class="property time">Timestamp:</dt>
<<<<<<< HEAD
          <dd class="time">${format_datetime(changeset.date)}
            (${(datetime.now(utc) - changeset.date) &lt; timedelta(0, 3600) and \
               'less than one hour' or dateinfo(changeset.date)} ago)</dd>
=======
          <dd class="time" i18n:msg="date, duration">${format_datetime(changeset.date)} (${(datetime.now(utc) - changeset.date) &lt; timedelta(0, 3600) and \
                                                                 _('less than one hour') or dateinfo(changeset.date)} ago)</dd>
>>>>>>> e4b0c7a7
          <dt class="property author">Author:</dt>
          <dd class="author">${authorinfo(changeset.author)}</dd>
          <py:for each="prop in properties" py:choose="">
            <py:when test="prop.rendered">
              <dt py:attrs="prop.rendered.name_attributes" py:content="prop.rendered.name" />
              <dd py:attrs="prop.rendered.content_attributes" py:content="prop.rendered.content" />
            </py:when>
            <py:otherwise>
              <dt class="property">$prop.name:</dt>
              <dd>$prop.value</dd>
            </py:otherwise>
          </py:for>
          <dt class="property message">Message:</dt>
          <dd class="message searchable" py:choose="" xml:space="preserve">
            <py:when test="not len(changeset.message.strip())">
            &nbsp;
            </py:when>
            <py:when test="wiki_format_messages">
              ${wiki_to_html(context('changeset', (reponame, changeset.rev)), changeset.message, 
                             escape_newlines=True)}
            </py:when>
            <py:otherwise><pre>${changeset.message}</pre></py:otherwise>
          </dd>
        </py:if>
        <py:if test="location">
          <dt class="property location">Location:</dt>
          <dd class="searchable"><a href="${req.href.browser(reponame, location, rev=new_rev)}">$location</a></dd>
        </py:if>
        <dt class="property files">${files and 'Files:' or '(No files)'}</dt>
        <dd class="files">
          <div class="legend" id="file-legend" py:if="filestats">
            <dl>
              <py:if test="filestats['add']"><dt class="add"></dt><dd>${filestats['add']} added</dd></py:if>
              <py:if test="filestats['delete']"><dt class="rem"></dt><dd>${filestats['delete']} removed</dd></py:if>
              <py:if test="filestats['edit']"><dt class="mod"></dt><dd>${filestats['edit']} modified</dd></py:if>
              <py:if test="filestats['copy']"><dt class="cp"></dt><dd>${filestats['copy']} copied</dd></py:if>
              <py:if test="filestats['move']"><dt class="mv"></dt><dd>${filestats['move']} moved</dd></py:if>
            </dl>
          </div>
          <br />
          <ul>
            <li py:for="idx,item in enumerate(changes)" py:choose="item.change">
              <py:when test="'add'">${node_change(idx, item, 'add', 'added')}</py:when>
              <py:when test="'delete'">${node_change(idx, item, 'rem', 'deleted')}</py:when>
              <py:when test="'copy'">${node_change(idx, item, 'cp', 'copied')}</py:when>
              <py:when test="'move'">${node_change(idx, item, 'mv', 'moved')}</py:when>
              <py:when test="'edit'">${node_change(idx, item, 'mod', 'modified')}</py:when>
              <py:otherwise><!-- ignored change (maybe because of diff options or ignored prop.) --></py:otherwise>
            </li>
          </ul>
        </dd>
      </dl>

      <div class="diff">
        <div class="legend" id="diff-legend" py:if="has_diffs">
          <h3>Legend:</h3>
          <dl>
            <dt class="unmod"></dt><dd>Unmodified</dd>
            <dt class="add"></dt><dd>Added</dd>
            <dt class="rem"></dt><dd>Removed</dd>
            <py:if test="diff.style != 'inline'">
              <dt class="mod"></dt><dd>Modified</dd>
            </py:if>
          </dl>
        </div>

        <xi:include href="diff_div.html" py:with="no_id = False" />

      </div>
    </div>
  </body>
</html><|MERGE_RESOLUTION|>--- conflicted
+++ resolved
@@ -102,14 +102,8 @@
       <dl id="overview">
         <py:if test="changeset">
           <dt class="property time">Timestamp:</dt>
-<<<<<<< HEAD
-          <dd class="time">${format_datetime(changeset.date)}
-            (${(datetime.now(utc) - changeset.date) &lt; timedelta(0, 3600) and \
-               'less than one hour' or dateinfo(changeset.date)} ago)</dd>
-=======
           <dd class="time" i18n:msg="date, duration">${format_datetime(changeset.date)} (${(datetime.now(utc) - changeset.date) &lt; timedelta(0, 3600) and \
                                                                  _('less than one hour') or dateinfo(changeset.date)} ago)</dd>
->>>>>>> e4b0c7a7
           <dt class="property author">Author:</dt>
           <dd class="author">${authorinfo(changeset.author)}</dd>
           <py:for each="prop in properties" py:choose="">
